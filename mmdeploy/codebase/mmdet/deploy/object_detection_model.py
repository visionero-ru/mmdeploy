# Copyright (c) OpenMMLab. All rights reserved.
from functools import partial
from typing import List, Sequence, Tuple, Union

import mmcv
import numpy as np
import torch
import torch.nn.functional as F
from mmcv.utils import Registry
from mmdet.core import bbox2result
from mmdet.datasets import DATASETS
from mmdet.models import BaseDetector

from mmdeploy.backend.base import get_backend_file_count
from mmdeploy.codebase.base import BaseBackendModel
from mmdeploy.codebase.mmdet import get_post_processing_params, multiclass_nms
from mmdeploy.utils import (Backend, get_backend, get_codebase_config,
                            get_partition_config, load_config)


def __build_backend_model(partition_name: str, backend: Backend,
                          backend_files: Sequence[str], device: str,
                          class_names: Sequence[str],
                          model_cfg: Union[str, mmcv.Config],
                          deploy_cfg: Union[str, mmcv.Config],
                          registry: Registry, **kwargs):
    return registry.module_dict[partition_name](
        backend=backend,
        backend_files=backend_files,
        class_names=class_names,
        device=device,
        model_cfg=model_cfg,
        deploy_cfg=deploy_cfg,
        **kwargs)


# Use registry to store models with different partition methods
# If a model doesn't need to partition, we don't need this registry
__BACKEND_MODEL = mmcv.utils.Registry(
    'backend_detectors', build_func=__build_backend_model)


@__BACKEND_MODEL.register_module('end2end')
class End2EndModel(BaseBackendModel):
    """End to end model for inference of detection.

    Args:
        backend (Backend): The backend enum, specifying backend type.
        backend_files (Sequence[str]): Paths to all required backend files
                (e.g. '.onnx' for ONNX Runtime, '.param' and '.bin' for ncnn).
        device (str): A string specifying device type.
        class_names (Sequence[str]): A list of string specifying class names.
        deploy_cfg (str|mmcv.Config): Deployment config file or loaded Config
            object.
    """

    def __init__(self, backend: Backend, backend_files: Sequence[str],
                 device: str, class_names: Sequence[str],
                 deploy_cfg: Union[str, mmcv.Config], **kwargs):
        super().__init__(deploy_cfg=deploy_cfg)
        self.CLASSES = class_names
        self.deploy_cfg = deploy_cfg
        self.device = device
        self._init_wrapper(
            backend=backend, backend_files=backend_files, device=device)

    def _init_wrapper(self, backend: Backend, backend_files: Sequence[str],
                      device: str):
        """Initialize backend wrapper.

        Args:
            backend (Backend): The backend enum, specifying backend type.
            backend_files (Sequence[str]): Paths to all required backend files
                (e.g. '.onnx' for ONNX Runtime, '.param' and '.bin' for ncnn).
            device (str): A string specifying device type.
        """
        output_names = self.output_names
        self.wrapper = BaseBackendModel._build_wrapper(
            backend=backend,
            backend_files=backend_files,
            device=device,
            input_names=[self.input_name],
            output_names=output_names,
            deploy_cfg=self.deploy_cfg)

    @staticmethod
    def __clear_outputs(
        test_outputs: List[Union[torch.Tensor, np.ndarray]]
    ) -> List[Union[List[torch.Tensor], List[np.ndarray]]]:
        """Removes additional outputs and detections with zero and negative
        score.

        Args:
            test_outputs (List[Union[torch.Tensor, np.ndarray]]):
                outputs of forward_test.

        Returns:
            List[Union[List[torch.Tensor], List[np.ndarray]]]:
                outputs with without zero score object.
        """
        batch_size = len(test_outputs[0])

        num_outputs = len(test_outputs)
        outputs = [[None for _ in range(batch_size)]
                   for _ in range(num_outputs)]

        for i in range(batch_size):
            inds = test_outputs[0][i, :, 4] > 0.0
            for output_id in range(num_outputs):
                outputs[output_id][i] = test_outputs[output_id][i, inds, ...]
        return outputs

    @staticmethod
    def postprocessing_masks(det_bboxes: Union[np.ndarray, torch.Tensor],
                             det_masks: Union[np.ndarray, torch.Tensor],
                             img_w: int,
                             img_h: int,
<<<<<<< HEAD
                             device: str = 'cpu',
                             mask_thr_binary: float = 0.5) -> np.ndarray:
=======
                             device: str = 'cpu') -> torch.Tensor:
>>>>>>> 2a0fcb6e
        """Additional processing of masks. Resizes masks from [num_det, 28, 28]
        to [num_det, img_w, img_h]. Analog of the 'mmdeploy.codebase.mmdet.
        models.roi_heads.fcn_mask_head._do_paste_mask' function.

        Args:
            det_bboxes (np.ndarray | Tensor): Bbox of shape [num_det, 4]
            det_masks (np.ndarray | Tensor): Masks of shape [num_det, 28, 28].
            img_w (int): Width of the original image.
            img_h (int): Height of the original image.
            device :(str): The device type.

        Returns:
            torch.Tensor: masks of shape [N, num_det, img_h, img_w].
        """
        masks = det_masks
        bboxes = det_bboxes
        device = torch.device(device)
        num_det = bboxes.shape[0]
        # Skip postprocessing if no detections are found.
        if num_det == 0:
            return torch.zeros(
                0, img_h, img_w, dtype=torch.float32, device=device)

        if isinstance(masks, np.ndarray):
<<<<<<< HEAD
            masks = torch.tensor(masks, device=torch.device(device))
            bboxes = torch.tensor(bboxes, device=torch.device(device))
=======
            masks = torch.tensor(masks, device=device)
            bboxes = torch.tensor(bboxes, device=device)

        masks = masks.to(device)
        bboxes = bboxes.to(device)
>>>>>>> 2a0fcb6e

        result_masks = []
        for bbox, mask in zip(bboxes, masks):

            x0_int, y0_int = 0, 0
            x1_int, y1_int = img_w, img_h

            img_y = torch.arange(
<<<<<<< HEAD
                y0_int,
                y1_int,
                dtype=torch.float32,
                device=torch.device(device)) + 0.5
            img_x = torch.arange(
                x0_int,
                x1_int,
                dtype=torch.float32,
                device=torch.device(device)) + 0.5
=======
                y0_int, y1_int, dtype=torch.float32, device=device) + 0.5
            img_x = torch.arange(
                x0_int, x1_int, dtype=torch.float32, device=device) + 0.5
>>>>>>> 2a0fcb6e
            x0, y0, x1, y1 = bbox

            img_y = (img_y - y0) / (y1 - y0) * 2 - 1
            img_x = (img_x - x0) / (x1 - x0) * 2 - 1
            if torch.isinf(img_x).any():
                inds = torch.where(torch.isinf(img_x))
                img_x[inds] = 0
            if torch.isinf(img_y).any():
                inds = torch.where(torch.isinf(img_y))
                img_y[inds] = 0

            gx = img_x[None, :].expand(img_y.size(0), img_x.size(0))
            gy = img_y[:, None].expand(img_y.size(0), img_x.size(0))
            grid = torch.stack([gx, gy], dim=2)

            img_masks = F.grid_sample(
                mask.to(dtype=torch.float32)[None, None, :, :],
                grid[None, :, :, :],
                align_corners=False)

            result_masks.append(img_masks)
        result_masks = torch.cat(result_masks, 1)
        return result_masks.squeeze(0)

    def forward(self, img: Sequence[torch.Tensor], img_metas: Sequence[dict],
                *args, **kwargs):
        """Run forward inference.

        Args:
            img (Sequence[torch.Tensor]): A list contains input image(s)
                in [N x C x H x W] format.
            img_metas (Sequence[dict]): A list of meta info for image(s).
            *args: Other arguments.
            **kwargs: Other key-pair arguments.

        Returns:
            list: A list contains predictions.
        """
        input_img = img[0].contiguous()
        outputs = self.forward_test(input_img, img_metas, *args, **kwargs)
        outputs = End2EndModel.__clear_outputs(outputs)
        batch_dets, batch_labels = outputs[:2]
        batch_masks = outputs[2] if len(outputs) == 3 else None
        batch_size = input_img.shape[0]
        img_metas = img_metas[0]
        results = []
        rescale = kwargs.get('rescale', True)
        for i in range(batch_size):
            dets, labels = batch_dets[i], batch_labels[i]
            if rescale:
                scale_factor = img_metas[i]['scale_factor']

                if isinstance(scale_factor, (list, tuple, np.ndarray)):
                    assert len(scale_factor) == 4
                    scale_factor = np.array(scale_factor)[None, :]  # [1,4]
<<<<<<< HEAD
                scale_factor = torch.from_numpy(scale_factor).to(
                    device=torch.device(self.device))
=======
                scale_factor = torch.from_numpy(scale_factor).to(dets)
>>>>>>> 2a0fcb6e
                dets[:, :4] /= scale_factor

            if 'border' in img_metas[i]:
                # offset pixel of the top-left corners between original image
                # and padded/enlarged image, 'border' is used when exporting
                # CornerNet and CentripetalNet to onnx
                x_off = img_metas[i]['border'][2]
                y_off = img_metas[i]['border'][0]
                dets[:, [0, 2]] -= x_off
                dets[:, [1, 3]] -= y_off
                dets[:, :4] *= (dets[:, :4] > 0)

            dets_results = bbox2result(dets, labels, len(self.CLASSES))

            if batch_masks is not None:
                masks = batch_masks[i]
                img_h, img_w = img_metas[i]['img_shape'][:2]
                ori_h, ori_w = img_metas[i]['ori_shape'][:2]
                export_postprocess_mask = True
                if self.deploy_cfg is not None:

                    mmdet_deploy_cfg = get_post_processing_params(
                        self.deploy_cfg)
                    # this flag enable postprocess when export.
                    export_postprocess_mask = mmdet_deploy_cfg.get(
                        'export_postprocess_mask', True)
                if not export_postprocess_mask:
                    masks = End2EndModel.postprocessing_masks(
                        dets[:, :4], masks, ori_w, ori_h, self.device)
                else:
                    masks = masks[:, :img_h, :img_w]
                # avoid to resize masks with zero dim
                if rescale and masks.shape[0] != 0:
                    masks = torch.nn.functional.interpolate(
                        masks.unsqueeze(0), size=(ori_h, ori_w))
                    masks = masks.squeeze(0)
                if masks.dtype != bool:
                    masks = masks >= 0.5
                # aligned with mmdet to easily convert to numpy
                masks = masks.cpu()
                segms_results = [[] for _ in range(len(self.CLASSES))]
                for j in range(len(dets)):
                    segms_results[labels[j]].append(masks[j])
                results.append((dets_results, segms_results))
            else:
                results.append(dets_results)
        return results

    def forward_test(self, imgs: torch.Tensor, *args, **kwargs) -> \
            Tuple[np.ndarray, np.ndarray]:
        """The interface for forward test.

        Args:
            imgs (torch.Tensor): Input image(s) in [N x C x H x W] format.

        Returns:
            tuple[np.ndarray, np.ndarray]: dets of shape [N, num_det, 5]
                and class labels of shape [N, num_det].
        """
        outputs = self.wrapper({self.input_name: imgs})
        outputs = self.wrapper.output_to_list(outputs)
        return outputs

    def show_result(self,
                    img: np.ndarray,
                    result: list,
                    win_name: str = '',
                    show: bool = True,
                    score_thr: float = 0.3,
                    out_file=None):
        return BaseDetector.show_result(
            self,
            img=img,
            result=result,
            score_thr=score_thr,
            show=show,
            win_name=win_name,
            out_file=out_file)


@__BACKEND_MODEL.register_module('single_stage')
class PartitionSingleStageModel(End2EndModel):
    """Partitioned single stage detection model.

    Args:
        backend (Backend): The backend enum, specifying backend type.
        backend_files (Sequence[str]): Paths to all required backend files
                (e.g. '.onnx' for ONNX Runtime, '.param' and '.bin' for ncnn).
        device (str): A string specifying device type.
        class_names (Sequence[str]): A list of string specifying class names.
        model_cfg (str|mmcv.Config): Input model config file or Config
            object.
        deploy_cfg (str|mmcv.Config): Deployment config file or loaded Config
            object.
    """

    def __init__(self, backend: Backend, backend_files: Sequence[str],
                 device: str, class_names: Sequence[str],
                 model_cfg: Union[str, mmcv.Config],
                 deploy_cfg: Union[str, mmcv.Config], **kwargs):
        super().__init__(backend, backend_files, device, class_names,
                         deploy_cfg, **kwargs)
        # load cfg if necessary
        model_cfg = load_config(model_cfg)[0]
        self.model_cfg = model_cfg

    def _init_wrapper(self, backend, backend_files, device):
        self.wrapper = BaseBackendModel._build_wrapper(
            backend=backend,
            backend_files=backend_files,
            device=device,
            output_names=['scores', 'boxes'],
            deploy_cfg=self.deploy_cfg)

    def partition0_postprocess(self, scores: torch.Tensor,
                               bboxes: torch.Tensor):
        """Perform post-processing for partition 0.

        Args:
            scores (Tensor): The detection scores of shape
                [N, num_boxes, num_classes].
            bboxes (Tensor): The bounding boxes of shape [N, num_boxes, 4].

        Returns:
            tuple[np.ndarray, np.ndarray]: dets of shape [N, num_det, 5] and
                class labels of shape [N, num_det].
        """
        cfg = self.model_cfg.model.test_cfg
        deploy_cfg = self.deploy_cfg

        post_params = get_post_processing_params(deploy_cfg)
        max_output_boxes_per_class = post_params.max_output_boxes_per_class
        iou_threshold = cfg.nms.get('iou_threshold', post_params.iou_threshold)
        score_threshold = cfg.get('score_thr', post_params.score_threshold)
        pre_top_k = -1 if post_params.pre_top_k >= bboxes.shape[1] \
            else post_params.pre_top_k
        keep_top_k = cfg.get('max_per_img', post_params.keep_top_k)
        ret = multiclass_nms(
            bboxes,
            scores,
            max_output_boxes_per_class,
            iou_threshold=iou_threshold,
            score_threshold=score_threshold,
            pre_top_k=pre_top_k,
            keep_top_k=keep_top_k)
        ret = [r.cpu() for r in ret]
        return ret

    def forward_test(self, imgs: torch.Tensor, *args, **kwargs):
        """Implement forward test.

        Args:
            imgs (torch.Tensor): Input image(s) in [N x C x H x W] format.

        Returns:
            list[np.ndarray, np.ndarray]: dets of shape [N, num_det, 5] and
                class labels of shape [N, num_det].
        """
        outputs = self.wrapper({self.input_name: imgs})
        outputs = self.wrapper.output_to_list(outputs)
        scores, bboxes = outputs[:2]
        return self.partition0_postprocess(scores, bboxes)


@__BACKEND_MODEL.register_module('two_stage')
class PartitionTwoStageModel(End2EndModel):
    """Partitioned two stage detection model.

    Args:
        backend (Backend): The backend enum, specifying backend type.
        backend_files (Sequence[str]): Paths to all required backend files
                (e.g. '.onnx' for ONNX Runtime, '.param' and '.bin' for ncnn).
        device (str): A string specifying device type.
        class_names (Sequence[str]): A list of string specifying class names.
        model_cfg (str|mmcv.Config): Input model config file or Config
            object.
        deploy_cfg (str|mmcv.Config): Deployment config file or loaded Config
            object.
    """

    def __init__(self, backend: Backend, backend_files: Sequence[str],
                 device: str, class_names: Sequence[str],
                 model_cfg: Union[str, mmcv.Config],
                 deploy_cfg: Union[str, mmcv.Config], **kwargs):

        # load cfg if necessary
        model_cfg = load_config(model_cfg)[0]

        self.model_cfg = model_cfg

        super().__init__(backend, backend_files, device, class_names,
                         deploy_cfg, **kwargs)
        from mmdet.models.builder import build_head, build_roi_extractor

        from ..models.roi_heads.bbox_head import bbox_head__get_bboxes

        self.bbox_roi_extractor = build_roi_extractor(
            model_cfg.model.roi_head.bbox_roi_extractor)
        self.bbox_head = build_head(model_cfg.model.roi_head.bbox_head)

        class Context:
            pass

        ctx = Context()
        ctx.cfg = self.deploy_cfg
        self.bbox_head__get_bboxes = partial(bbox_head__get_bboxes, ctx)

    def _init_wrapper(self, backend, backend_files, device):
        n = get_backend_file_count(backend)
        num_feat = self.model_cfg['model']['neck']['num_outs']
        partition0_output_names = [
            'feat/{}'.format(i) for i in range(num_feat)
        ] + ['scores', 'boxes']

        self.first_wrapper = BaseBackendModel._build_wrapper(
            backend,
            backend_files[0:n],
            device,
            output_names=partition0_output_names,
            deploy_cfg=self.deploy_cfg)

        self.second_wrapper = BaseBackendModel._build_wrapper(
            backend,
            backend_files[n:2 * n],
            device,
            output_names=['cls_score', 'bbox_pred'],
            deploy_cfg=self.deploy_cfg)

    def partition0_postprocess(self, x: Sequence[torch.Tensor],
                               scores: torch.Tensor, bboxes: torch.Tensor):
        """Perform post-processing for partition 0.

        Args:
            x (tuple[Tensor]): Feature maps of all scale levels.
            scores (Tensor): The detection scores of shape
                [N, num_boxes, num_classes].
            bboxes (Tensor): The bounding boxes of shape [N, num_boxes, 4].

        Returns:
            tuple(Tensor, Tensor): rois and bbox_feats.
        """
        # rpn-nms + roi-extractor
        cfg = self.model_cfg.model.test_cfg.rpn
        deploy_cfg = self.deploy_cfg

        post_params = get_post_processing_params(deploy_cfg)
        iou_threshold = cfg.nms.get('iou_threshold', post_params.iou_threshold)
        score_threshold = cfg.get('score_thr', post_params.score_threshold)
        pre_top_k = -1 if post_params.pre_top_k >= bboxes.shape[1] \
            else post_params.pre_top_k
        keep_top_k = cfg.get('max_per_img', post_params.keep_top_k)
        # only one class in rpn
        max_output_boxes_per_class = keep_top_k
        proposals, _ = multiclass_nms(
            bboxes,
            scores,
            max_output_boxes_per_class,
            iou_threshold=iou_threshold,
            score_threshold=score_threshold,
            pre_top_k=pre_top_k,
            keep_top_k=keep_top_k)

        rois = proposals
        batch_index = torch.arange(
            rois.shape[0], device=rois.device).float().view(-1, 1, 1).expand(
                rois.size(0), rois.size(1), 1)
        rois = torch.cat([batch_index, rois[..., :4]], dim=-1)
        batch_size = rois.shape[0]
        num_proposals_per_img = rois.shape[1]

        # Eliminate the batch dimension
        rois = rois.view(-1, 5)
        bbox_feats = self.bbox_roi_extractor(
            x[:self.bbox_roi_extractor.num_inputs], rois)

        rois = rois.reshape(batch_size, num_proposals_per_img, rois.size(-1))
        return rois, bbox_feats

    def partition1_postprocess(self, rois: torch.Tensor,
                               cls_score: torch.Tensor,
                               bbox_pred: torch.Tensor,
                               img_metas: Sequence[dict]):
        """Perform post-processing for partition 1.
        Args:
            rois (torch.Tensor): Input tensor of roi.
            cls_score (torch.Tensor): Scores of all classes.
            bbox_pred (torch.Tensor): Bounding box proposals.
            img_metas (Sequence[dict]): A list of image(s) meta information.

        Returns:
            tuple[Tensor, Tensor]: dets of shape [N, num_det, 5] and class
                labels of shape [N, num_det].
        """
        batch_size = rois.shape[0]
        num_proposals_per_img = rois.shape[1]

        cls_score = cls_score.reshape(batch_size, num_proposals_per_img,
                                      cls_score.size(-1))

        bbox_pred = bbox_pred.reshape(batch_size, num_proposals_per_img,
                                      bbox_pred.size(-1))

        rcnn_test_cfg = self.model_cfg.model.test_cfg.rcnn
        return self.bbox_head__get_bboxes(
            self.bbox_head,
            rois,
            cls_score,
            bbox_pred,
            img_metas[0][0]['img_shape'],
            img_metas[0][0]['scale_factor'],
            cfg=rcnn_test_cfg)

    def forward_test(self, imgs: torch.Tensor, img_metas: Sequence[dict],
                     *args, **kwargs):
        """Implement forward test.

        Args:
            imgs (torch.Tensor): Input image(s) in [N x C x H x W] format.
            img_metas (Sequence[dict]): A list of image(s) meta information.

        Returns:
            tuple[np.ndarray, np.ndarray]: dets of shape [N, num_det, 5] and
                class labels of shape [N, num_det].
        """
        outputs = self.first_wrapper({'input': imgs})
        outputs = self.first_wrapper.output_to_list(outputs)
        feats = outputs[:-2]
        scores, bboxes = outputs[-2:]

        # partition0_postprocess
        rois, bbox_feats = self.partition0_postprocess(feats, scores, bboxes)

        # partition1 forward
        bbox_feats = bbox_feats.contiguous()
        outputs = self.second_wrapper({'bbox_feats': bbox_feats})
        outputs = self.second_wrapper.output_to_list(outputs)
        cls_score, bbox_pred = outputs[:2]

        # partition1_postprocess
        outputs = self.partition1_postprocess(rois, cls_score, bbox_pred,
                                              img_metas)
        outputs = [out.detach().cpu() for out in outputs]
        return outputs


@__BACKEND_MODEL.register_module('ncnn_end2end')
class NCNNEnd2EndModel(End2EndModel):
    """NCNNEnd2EndModel.

    End2end NCNN model inference class. Because it has DetectionOutput layer
    and its output is different from original mmdet style of `dets`, `labels`.

    Args:
        backend (Backend): The backend enum, specifying backend type.
        backend_files (Sequence[str]): Paths to all required backend files
                (e.g. '.onnx' for ONNX Runtime, '.param' and '.bin' for ncnn).
        device (str): A string specifying device type.
        class_names (Sequence[str]): A list of string specifying class names.
        model_cfg (str|mmcv.Config): Input model config file or Config
            object.
        deploy_cfg (str|mmcv.Config): Deployment config file or loaded Config
            object.
    """

    def __init__(self, backend: Backend, backend_files: Sequence[str],
                 device: str, class_names: Sequence[str],
                 model_cfg: Union[str, mmcv.Config],
                 deploy_cfg: Union[str, mmcv.Config], **kwargs):
        assert backend == Backend.NCNN, f'only supported ncnn, but give \
            {backend.value}'

        super(NCNNEnd2EndModel,
              self).__init__(backend, backend_files, device, class_names,
                             deploy_cfg, **kwargs)
        # load cfg if necessary
        model_cfg = load_config(model_cfg)[0]
        self.model_cfg = model_cfg

    def forward_test(self, imgs: torch.Tensor, *args, **kwargs) -> List:
        """Implement forward test.

        Args:
            imgs (torch.Tensor): Input image(s) in [N x C x H x W] format.

        Returns:
            list[torch.Tensor]: dets of shape [N, num_det, 5] and
                class labels of shape [N, num_det].
        """
        _, _, H, W = imgs.shape
        outputs = self.wrapper({self.input_name: imgs})
        for key, item in outputs.items():
            if item is None:
                return torch.zeros(1, 0, 5), torch.zeros(1, 0)
        out = self.wrapper.output_to_list(outputs)[0]
        labels = out[:, :, 0] - 1
        scales = torch.tensor([W, H, W, H]).reshape(1, 1, 4).to(out)
        scores = out[:, :, 1:2]
        boxes = out[:, :, 2:6] * scales
        dets = torch.cat([boxes, scores], dim=2)
        return dets, labels


@__BACKEND_MODEL.register_module('sdk')
class SDKEnd2EndModel(End2EndModel):
    """SDK inference class, converts SDK output to mmdet format."""

    def __init__(self, *args, **kwargs):
        super().__init__(*args, **kwargs)
        self.has_mask = self.deploy_cfg.codebase_config.get('has_mask', False)

    def forward(self, img: Sequence[torch.Tensor], img_metas: Sequence[dict],
                *args, **kwargs):
        """Run forward inference.

        Args:
            img (Sequence[torch.Tensor]): A list contains input image(s)
                in [N x C x H x W] format.
            img_metas (Sequence[dict]): A list of meta info for image(s).
            *args: Other arguments.
            **kwargs: Other key-pair arguments.

        Returns:
            list: A list contains predictions.
        """
        dets, labels, masks = self.wrapper.invoke(
            [img[0].contiguous().detach().cpu().numpy()])[0]
        det_results = bbox2result(dets[np.newaxis, ...], labels[np.newaxis,
                                                                ...],
                                  len(self.CLASSES))
        if self.has_mask:
            segm_results = [[] for _ in range(len(self.CLASSES))]
            ori_h, ori_w = img_metas[0]['ori_shape'][:2]
            for bbox, label, mask in zip(dets, labels, masks):
                img_mask = np.zeros((ori_h, ori_w), dtype=np.uint8)
                left = int(max(np.floor(bbox[0]) - 1, 0))
                top = int(max(np.floor(bbox[1]) - 1, 0))
                img_mask[top:top + mask.shape[0],
                         left:left + mask.shape[1]] = mask
                segm_results[label].append(img_mask)
            return [(det_results, segm_results)]
        return [det_results]


def get_classes_from_config(model_cfg: Union[str, mmcv.Config], **kwargs) -> \
        List[str]:
    """Get class name from config. The class name is the `classes` field if it
    is set in the config, or the classes in `module_dict` of MMDet whose type
    is set in the config.

    Args:
        model_cfg (str | mmcv.Config): Input model config file or
            Config object.

    Returns:
        List[str]: A list of string specifying names of different class.
    """
    # load cfg if necessary
    model_cfg = load_config(model_cfg)[0]

    # For custom dataset
    if 'classes' in model_cfg:
        return list(model_cfg['classes'])

    module_dict = DATASETS.module_dict
    data_cfg = model_cfg.data
    classes = None
    module = None

    keys = ['test', 'val', 'train']

    for key in keys:
        if key in data_cfg:
            if 'classes' in data_cfg[key]:
                classes = list(data_cfg[key]['classes'])
                break
            elif 'type' in data_cfg[key]:
                module = module_dict[data_cfg[key]['type']]
                break

    if classes is None and module is None:
        raise RuntimeError(f'No dataset config found in: {model_cfg}')

    if classes is not None:
        return classes
    else:
        return module.CLASSES


def build_object_detection_model(model_files: Sequence[str],
                                 model_cfg: Union[str, mmcv.Config],
                                 deploy_cfg: Union[str, mmcv.Config],
                                 device: str, **kwargs):
    """Build object detection model for different backends.

    Args:
        model_files (Sequence[str]): Input model file(s).
        model_cfg (str | mmcv.Config): Input model config file or Config
            object.
        deploy_cfg (str | mmcv.Config): Input deployment config file or
            Config object.
        device (str):  Device to input model

    Returns:
        End2EndModel: Detector for a configured backend.
    """
    # load cfg if necessary
    deploy_cfg, model_cfg = load_config(deploy_cfg, model_cfg)

    backend = get_backend(deploy_cfg)
    class_names = get_classes_from_config(model_cfg)

    partition_config = get_partition_config(deploy_cfg)
    if partition_config is not None:
        partition_type = partition_config.get('type', None)
    else:
        codebase_config = get_codebase_config(deploy_cfg)
        # Default Config is 'end2end'
        partition_type = codebase_config.get('model_type', 'end2end')

    backend_detector = __BACKEND_MODEL.build(
        partition_type,
        backend=backend,
        backend_files=model_files,
        class_names=class_names,
        device=device,
        model_cfg=model_cfg,
        deploy_cfg=deploy_cfg,
        **kwargs)

    return backend_detector<|MERGE_RESOLUTION|>--- conflicted
+++ resolved
@@ -115,12 +115,7 @@
                              det_masks: Union[np.ndarray, torch.Tensor],
                              img_w: int,
                              img_h: int,
-<<<<<<< HEAD
-                             device: str = 'cpu',
-                             mask_thr_binary: float = 0.5) -> np.ndarray:
-=======
                              device: str = 'cpu') -> torch.Tensor:
->>>>>>> 2a0fcb6e
         """Additional processing of masks. Resizes masks from [num_det, 28, 28]
         to [num_det, img_w, img_h]. Analog of the 'mmdeploy.codebase.mmdet.
         models.roi_heads.fcn_mask_head._do_paste_mask' function.
@@ -145,16 +140,11 @@
                 0, img_h, img_w, dtype=torch.float32, device=device)
 
         if isinstance(masks, np.ndarray):
-<<<<<<< HEAD
-            masks = torch.tensor(masks, device=torch.device(device))
-            bboxes = torch.tensor(bboxes, device=torch.device(device))
-=======
             masks = torch.tensor(masks, device=device)
             bboxes = torch.tensor(bboxes, device=device)
 
         masks = masks.to(device)
         bboxes = bboxes.to(device)
->>>>>>> 2a0fcb6e
 
         result_masks = []
         for bbox, mask in zip(bboxes, masks):
@@ -163,21 +153,9 @@
             x1_int, y1_int = img_w, img_h
 
             img_y = torch.arange(
-<<<<<<< HEAD
-                y0_int,
-                y1_int,
-                dtype=torch.float32,
-                device=torch.device(device)) + 0.5
-            img_x = torch.arange(
-                x0_int,
-                x1_int,
-                dtype=torch.float32,
-                device=torch.device(device)) + 0.5
-=======
                 y0_int, y1_int, dtype=torch.float32, device=device) + 0.5
             img_x = torch.arange(
                 x0_int, x1_int, dtype=torch.float32, device=device) + 0.5
->>>>>>> 2a0fcb6e
             x0, y0, x1, y1 = bbox
 
             img_y = (img_y - y0) / (y1 - y0) * 2 - 1
@@ -233,12 +211,7 @@
                 if isinstance(scale_factor, (list, tuple, np.ndarray)):
                     assert len(scale_factor) == 4
                     scale_factor = np.array(scale_factor)[None, :]  # [1,4]
-<<<<<<< HEAD
-                scale_factor = torch.from_numpy(scale_factor).to(
-                    device=torch.device(self.device))
-=======
                 scale_factor = torch.from_numpy(scale_factor).to(dets)
->>>>>>> 2a0fcb6e
                 dets[:, :4] /= scale_factor
 
             if 'border' in img_metas[i]:
