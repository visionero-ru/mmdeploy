--- conflicted
+++ resolved
@@ -74,11 +74,8 @@
         'in  data config.')
     parser.add_argument(
         '--uri',
-<<<<<<< HEAD
         action='store_true',
         default='192.168.1.1:60000',
-=======
->>>>>>> ea7706cb
         help='Remote ipv4:port or ipv6:port for inference on edge device.')
 
     args = parser.parse_args()
@@ -111,7 +108,6 @@
     task_processor = build_task_processor(model_cfg, deploy_cfg, args.device)
 
     # prepare the dataset loader
-<<<<<<< HEAD
     test_dataloader = deepcopy(model_cfg['test_dataloader'])
     if type(test_dataloader) == list:
         dataset = []
@@ -130,7 +126,7 @@
 
     # load the model of the backend
     model = task_processor.build_backend_model(args.model)
-
+    destroy_model = model.destroy
     is_device_cpu = (args.device == 'cpu')
 
     runner = task_processor.build_test_runner(
@@ -143,31 +139,6 @@
         interval=args.interval,
         dataloader=dataloader)
 
-=======
-    dataset_type = 'test'
-    dataset = task_processor.build_dataset(model_cfg, dataset_type)
-    # override samples_per_gpu that used for training
-    model_cfg.data['samples_per_gpu'] = args.batch_size
-    data_loader = task_processor.build_dataloader(
-        dataset,
-        samples_per_gpu=model_cfg.data.samples_per_gpu,
-        workers_per_gpu=model_cfg.data.workers_per_gpu)
-
-    # load the model of the backend
-    model = task_processor.init_backend_model(args.model, uri=args.uri)
-
-    is_device_cpu = (args.device == 'cpu')
-    device_id = None if is_device_cpu else parse_device_id(args.device)
-
-    destroy_model = model.destroy
-    model = MMDataParallel(model, device_ids=[device_id])
-    # The whole dataset test wrapped a MMDataParallel class outside the module.
-    # As mmcls.apis.test.py single_gpu_test defined, the MMDataParallel needs
-    # a 'CLASSES' attribute. So we ensure the MMDataParallel class has the same
-    # CLASSES attribute as the inside module.
-    if hasattr(model.module, 'CLASSES'):
-        model.CLASSES = model.module.CLASSES
->>>>>>> ea7706cb
     if args.speed_test:
         with_sync = not is_device_cpu
 
@@ -178,17 +149,9 @@
                 file=args.log2file):
             runner.test()
     else:
-<<<<<<< HEAD
         runner.test()
-=======
-        outputs = task_processor.single_gpu_test(model, data_loader, args.show,
-                                                 args.show_dir)
-    task_processor.evaluate_outputs(model_cfg, outputs, dataset, args.metrics,
-                                    args.out, args.metric_options,
-                                    args.format_only, args.log2file)
     # only effective when the backend requires explicit clean-up (e.g. Ascend)
     destroy_model()
->>>>>>> ea7706cb
 
 
 if __name__ == '__main__':
