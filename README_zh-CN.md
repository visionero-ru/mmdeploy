--- conflicted
+++ resolved
@@ -53,11 +53,6 @@
 
 ### 支持多种推理后端
 
-<<<<<<< HEAD
-| ONNX Runtime | TensorRT | ppl.nn | ncnn | OpenVINO | LibTorch | snpe | Ascend | Core ML | RKNN | more                                              |
-| ------------ | -------- | ------ | ---- | -------- | -------- | ---- | ------ | ------- | ---- | ------------------------------------------------- |
-| ✔️           | ✔️       | ✔️     | ✔️   | ✔️       | ✔️       | ✔️   | ✔️     | ✔️      | ✔️   | [benchmark](docs/zh_cn/03-benchmark/benchmark.md) |
-=======
 支持的设备平台和推理引擎如下表所示。benchmark请参考[这里](docs/zh_cn/03-benchmark/benchmark.md)
 
 | Device / Platform | Linux                                                           | Windows                                 | macOS    | Android          |
@@ -72,7 +67,6 @@
 | Apple M1          | -                                                               | -                                       | ✔️CoreML | -                |
 | Adreno GPU        | -                                                               | -                                       | -        | ✔️ncnn<br>✔️SNPE |
 | Hexagon DSP       | -                                                               | -                                       | -        | ✔️SNPE           |
->>>>>>> c35099ef
 
 ### SDK 可高度定制化
 
